--- conflicted
+++ resolved
@@ -1,30 +1,16 @@
-<<<<<<< HEAD
-# EinsteinPuzzle.py (рефакторинг с Enum)
-
-=======
 # EinsteinPuzzle.py
->>>>>>> 7c5cd1c3
 import random
 import pandas as pd
 from typing import Dict, List, Tuple, Any, Optional
 import collections
 from ortools.sat.python import cp_model
-
 from PuzzleDefinition import PuzzleDefinition
-<<<<<<< HEAD
-from clue_types import ClueType # <<< ИМПОРТИРУЕМ НАШ ENUM
-
-class EinsteinPuzzleDefinition(PuzzleDefinition):
-    """
-    Реализация "Загадки Эйнштейна" с использованием Enum для типов подсказок.
-=======
 from clue_types import ClueType
 
 class EinsteinPuzzleDefinition(PuzzleDefinition):
     """
     Финальная, масштабируемая реализация "Загадки Эйнштейна".
     Использует Enum для типов подсказок и проверенную архитектуру "Виртуоз".
->>>>>>> 7c5cd1c3
     """
     CLUE_STRENGTH = {
         ClueType.IF_THEN: 10,
@@ -52,69 +38,6 @@
         self.is_circular = is_circular
         self._prepare_data()
 
-    @property
-    def SolutionCollector(self):
-        """Возвращает вложенный класс SolutionCollector."""
-
-        class Collector(cp_model.CpSolverSolutionCallback):
-            """Собирает найденные решения в список."""
-            def __init__(self, limit: int):
-                super().__init__()
-                self.solutions = []
-                self._limit = limit
-                self._variables = None
-
-            def set_variables(self, variables: Dict[str, Any]):
-                self._variables = variables
-
-            def on_solution_callback(self):
-                if self._variables:
-                    current_solution = {
-                        name: self.Value(var) for name, var in self._variables.items()
-                    }
-                    self.solutions.append(current_solution)
-                if len(self.solutions) >= self._limit:
-                    self.StopSearch()
-
-            @property
-            def solution_count(self):
-                return len(self.solutions)
-
-        return Collector
-
-    def find_difference_and_create_clue(self, solution1: Dict, solution2: Dict, true_solution: pd.DataFrame) -> Optional[Tuple[Any, Any]]:
-        """
-        Находит первое различие между двумя решениями и создает простую
-        улику (POSITIONAL или DIRECT_LINK), которая соответствует истинному решению
-        и устраняет неоднозначность.
-        """
-        items = list(solution1.keys())
-        random.shuffle(items)
-
-        for item_name in items:
-            if solution1[item_name] != solution2[item_name]:
-                # Нашли различие! Например, в solution1 'Программист' в доме 2, а в solution2 - в доме 4.
-                # Теперь нам нужно создать улику, которая соответствует ИСТИННОМУ решению.
-
-                # Находим категорию этого объекта
-                item_category = None
-                for cat, cat_items in self.categories.items():
-                    if item_name in cat_items:
-                        item_category = cat
-                        break
-
-                if not item_category:
-                    continue
-
-                # Получаем правильную позицию из эталонного решения
-                true_pos = true_solution[true_solution[item_category] == item_name].index[0]
-
-                # Создаем самую простую и надежную "контр-улику" - позиционную
-                # Это гарантированно отсечет одно из неверных решений.
-                return (ClueType.POSITIONAL, (true_pos, item_category, item_name))
-
-        return None # Не удалось найти различий, что маловероятно
-
     def _prepare_data(self):
         selected_theme_name = random.choice(list(self.themes.keys()))
         base_categories = self.themes[selected_theme_name]
@@ -138,28 +61,16 @@
 
         exotic_types = [
             ClueType.IF_NOT_THEN_NOT, ClueType.THREE_IN_A_ROW, ClueType.ORDERED_CHAIN,
-<<<<<<< HEAD
-            ClueType.AT_EDGE, ClueType.SUM_EQUALS, ClueType.EITHER_OR, ClueType.IF_AND_ONLY_IF,
-            ClueType.NEITHER_NOR_POS
-        ]
-
-        random.shuffle(exotic_types)
-=======
             ClueType.AT_EDGE, ClueType.SUM_EQUALS, ClueType.EITHER_OR, ClueType.IF_AND_ONLY_IF
         ]
         random.shuffle(exotic_types)
 
->>>>>>> 7c5cd1c3
         for clue_type in exotic_types:
             if clue_pool.get(clue_type):
                 core_puzzle.append(random.choice(clue_pool[clue_type]))
 
         complex_candidates = []
         complex_candidates.extend(clue_pool.get(ClueType.IF_THEN, []))
-<<<<<<< HEAD
-
-=======
->>>>>>> 7c5cd1c3
         other_complex_types = [
             ClueType.RELATIVE_POS, ClueType.NEGATIVE_DIRECT_LINK,
             ClueType.IS_EVEN, ClueType.DISTANCE_GREATER_THAN
@@ -168,52 +79,31 @@
             complex_candidates.extend(clue_pool.get(clue_type, []))
 
         random.shuffle(complex_candidates)
-<<<<<<< HEAD
+
         core_set = {tuple(c) for c in core_puzzle}
         complex_candidates = [c for c in complex_candidates if tuple(c) not in core_set]
 
-        # ИЗМЕНЕНИЕ: Делаем каркас более насыщенным и менее зависимым от размера
-        num_to_add = int(self.num_items * 1.5) # Добавляем больше сложных улик в ядро
-=======
-
-        core_set = {tuple(c) for c in core_puzzle}
-        complex_candidates = [c for c in complex_candidates if tuple(c) not in core_set]
-
         num_to_add = (self.num_items // 2) - len(core_puzzle) + self.num_items
->>>>>>> 7c5cd1c3
         if num_to_add > 0:
             core_puzzle.extend(complex_candidates[:num_to_add])
-        # КОНЕЦ ИЗМЕНЕНИЯ
 
         core_set = {tuple(c) for c in core_puzzle}
-<<<<<<< HEAD
-        remaining_clues = [clue for clue_list in clue_pool.values() for clue in clue_list if tuple(clue) not in core_set]
-=======
         remaining_clues = [
             clue for clue_list in clue_pool.values()
             for clue in clue_list if tuple(clue) not in core_set
         ]
->>>>>>> 7c5cd1c3
 
         print(f"  - [Виртуоз] Спроектирован разнообразный каркас из {len(core_puzzle)} подсказок.")
         return core_puzzle, remaining_clues
 
     def get_anchors(self, solution: pd.DataFrame) -> set:
-<<<<<<< HEAD
-        # --- ИЗМЕНЕНИЕ: Используем Enum ---
-=======
->>>>>>> 7c5cd1c3
         anchors = {(ClueType.POSITIONAL, (1, self.cat_keys[0], solution.loc[1, self.cat_keys[0]]))}
         if self.is_circular and len(self.cat_keys) > 1:
             anchor_cat2 = self.cat_keys[1]
             anchors.add((ClueType.RELATIVE_POS, (self.cat_keys[0], solution.loc[1, self.cat_keys[0]], anchor_cat2, solution.loc[2, anchor_cat2])))
         return anchors
 
-<<<<<<< HEAD
-    def generate_clue_pool(self, solution: pd.DataFrame) -> Dict[ClueType, List[Tuple[Any, Any]]]:
-=======
     def generate_clue_pool(self, solution: pd.DataFrame) -> Dict[ClueType, List]:
->>>>>>> 7c5cd1c3
         pool = collections.defaultdict(list)
         unique_clues = collections.defaultdict(set)
         cat_keys = list(self.categories.keys())
@@ -226,12 +116,7 @@
             cat1, item1 = all_items_flat[i]
             pos1 = solution[solution[cat1] == item1].index[0]
             add_clue(ClueType.POSITIONAL, (pos1, cat1, item1))
-<<<<<<< HEAD
-            if pos1 == 1 or pos1 == self.num_items:
-                add_clue(ClueType.AT_EDGE, (cat1, item1))
-=======
             if pos1 == 1 or pos1 == self.num_items: add_clue(ClueType.AT_EDGE, (cat1, item1))
->>>>>>> 7c5cd1c3
             add_clue(ClueType.IS_EVEN, (cat1, item1, pos1 % 2 == 0))
 
             for j in range(i + 1, len(all_items_flat)):
@@ -241,41 +126,22 @@
                 if pos1 == pos2: add_clue(ClueType.DIRECT_LINK, (cat1, item1, cat2, item2))
                 else: add_clue(ClueType.NEGATIVE_DIRECT_LINK, (cat1, item1, cat2, item2))
                 if abs(pos1 - pos2) == 1: add_clue(ClueType.RELATIVE_POS, (cat1, item1, cat2, item2))
-<<<<<<< HEAD
-                if abs(pos1 - pos2) > 1: add_clue(ClueType.DISTANCE_GREATER_THAN, (cat1, item1, cat2, item2, 1))
-                if pos1 + pos2 == self.num_items + 1: add_clue(ClueType.SUM_EQUALS, (cat1, item1, cat2, item2, self.num_items + 1))
-
-        # ИЗМЕНЕНИЕ 1: Увеличиваем генерацию структурных улик
-        if len(cat_keys) >= 3:
-            for _ in range(self.num_items * self.num_items * 3): # Увеличили значительно
-=======
                 if pos1 + pos2 == self.num_items + 1: add_clue(ClueType.SUM_EQUALS, (cat1, item1, cat2, item2, self.num_items + 1))
 
         if len(cat_keys) >= 3:
             for _ in range(self.num_items * 5):
->>>>>>> 7c5cd1c3
                 try:
                     cats, positions = random.sample(cat_keys, 3), sorted(random.sample(range(1, self.num_items + 1), 3))
                     items = [solution.loc[p, c] for p, c in zip(positions, cats)]
                     params = tuple(zip(cats, items))
-<<<<<<< HEAD
-                    if positions[0] + 1 == positions[1] and positions[1] + 1 == positions[2]:
-                        add_clue(ClueType.THREE_IN_A_ROW, params)
-=======
                     if positions[0] + 1 == positions[1] and positions[1] + 1 == positions[2]: add_clue(ClueType.THREE_IN_A_ROW, params)
->>>>>>> 7c5cd1c3
                     add_clue(ClueType.ORDERED_CHAIN, params)
                 except (ValueError, IndexError): break
 
         simple_facts = list(unique_clues[ClueType.POSITIONAL]) + list(unique_clues[ClueType.DIRECT_LINK])
         random.shuffle(simple_facts)
-        # ИЗМЕНЕНИЕ 2: Увеличиваем генерацию условных улик
         if len(simple_facts) >= 2:
-<<<<<<< HEAD
-            for _ in range(self.num_items * self.num_categories * 5): # Увеличили значительно
-=======
             for _ in range(self.num_items * self.num_categories * 2):
->>>>>>> 7c5cd1c3
                 try:
                     c1, c2 = random.sample(simple_facts, 2)
                     if c1 != c2:
@@ -291,84 +157,27 @@
                 true_item = solution.loc[pos, cat]
                 for false_item in all_items_in_cat[cat] - {true_item}:
                     false_facts.append((ClueType.POSITIONAL, (pos, cat, false_item)))
-<<<<<<< HEAD
-        # ИЗМЕНЕНИЕ 3: Увеличиваем генерацию условных отрицаний
-=======
->>>>>>> 7c5cd1c3
         if len(false_facts) >= 2:
-            for _ in range(self.num_items * self.num_categories * 3): # Увеличили
+            for _ in range(self.num_items * self.num_categories):
                 try:
                     p_false, q_false = random.sample(false_facts, 2)
-<<<<<<< HEAD
-                    if p_false != q_false:
-                        add_clue(ClueType.IF_NOT_THEN_NOT, (p_false, q_false))
-                except (ValueError, IndexError): break
-
-        # Генерация "Ни... ни..."
-        for p in range(1, self.num_items + 1):
-            candidates = []
-            for cat, item in all_items_flat:
-                item_pos = solution[solution[cat] == item].index[0]
-                if item_pos != p:
-                    candidates.append((cat, item))
-            if len(candidates) >= 2:
-                for _ in range(self.num_categories):
-                    num_items_in_clue = random.randint(2, min(len(candidates), 3))
-                    selected_items = random.sample(candidates, num_items_in_clue)
-                    add_clue(ClueType.NEITHER_NOR_POS, (tuple(selected_items), p))
-
-        for key, clues_set in unique_clues.items():
-            pool[key] = list(clues_set)
-=======
                     if p_false != q_false: add_clue(ClueType.IF_NOT_THEN_NOT, (p_false, q_false))
                 except (ValueError, IndexError): break
 
         for key, clues_set in unique_clues.items(): pool[key] = list(clues_set)
->>>>>>> 7c5cd1c3
         return pool
 
     def create_base_model_and_vars(self) -> Tuple[cp_model.CpModel, Dict[str, Any]]:
         model = cp_model.CpModel()
-<<<<<<< HEAD
-        positions_domain = (1, self.num_items)
-        variables = {item: model.NewIntVar(positions_domain[0], positions_domain[1], f"{cat}_{item.replace(' ', '_')}")
-                     for cat, items in self.categories.items() for item in items}
-        for items in self.categories.values():
-            model.AddAllDifferent([variables[item] for item in items])
-        return model, variables
-
-    def add_clue_constraint(self, model: cp_model.CpModel, variables: Dict[str, Any], clue: Tuple[Any, Any]):
-=======
         variables = {item: model.NewIntVar(1, self.num_items, f"{cat}_{item.replace(' ', '_')}") for cat, items in self.categories.items() for item in items}
         for items in self.categories.values(): model.AddAllDifferent([variables[item] for item in items])
         return model, variables
 
     def add_clue_constraint(self, model: cp_model.CpModel, variables: Dict, clue: Tuple):
->>>>>>> 7c5cd1c3
         clue_type, params = clue
         get_var = lambda val: variables.get(val)
 
         if clue_type == ClueType.POSITIONAL:
-<<<<<<< HEAD
-            pos_idx, _, val = params
-            p = get_var(val)
-            if p is not None: model.Add(p == pos_idx)
-        elif clue_type == ClueType.DIRECT_LINK:
-            _, v1, _, v2 = params
-            p1, p2 = get_var(v1), get_var(v2)
-            if p1 is not None and p2 is not None: model.Add(p1 == p2)
-        elif clue_type == ClueType.NEGATIVE_DIRECT_LINK:
-            _, v1, _, v2 = params
-            p1, p2 = get_var(v1), get_var(v2)
-            if p1 is not None and p2 is not None: model.Add(p1 != p2)
-        elif clue_type == ClueType.RELATIVE_POS:
-            _, val1, _, val2 = params
-            p1, p2 = get_var(val1), get_var(val2)
-            if p1 is not None and p2 is not None: model.AddAbsEquality(1, p1 - p2)
-        elif clue_type == ClueType.AT_EDGE:
-            _, val = params
-            p = get_var(val)
-=======
             pos, _, val = params; p = get_var(val)
             if p is not None: model.Add(p == pos)
         elif clue_type == ClueType.DIRECT_LINK:
@@ -382,75 +191,25 @@
             if p1 is not None and p2 is not None: model.AddAbsEquality(1, p1 - p2)
         elif clue_type == ClueType.AT_EDGE:
             _, val = params; p = get_var(val)
->>>>>>> 7c5cd1c3
             if p is not None:
                 b1, b2 = model.NewBoolVar(''), model.NewBoolVar('')
                 model.Add(p == 1).OnlyEnforceIf(b1); model.Add(p == self.num_items).OnlyEnforceIf(b2)
                 model.AddBoolOr([b1, b2])
         elif clue_type == ClueType.SUM_EQUALS:
-<<<<<<< HEAD
-            _, val1, _, val2, total = params
-            p1, p2 = get_var(val1), get_var(val2)
-            if p1 is not None and p2 is not None: model.Add(p1 + p2 == total)
-        elif clue_type in [ClueType.THREE_IN_A_ROW, ClueType.ORDERED_CHAIN]:
-            (c1,v1), (c2,v2), (c3,v3) = params
-            p1, p2, p3 = get_var(v1), get_var(v2), get_var(v3)
-=======
             _, v1, _, v2, total = params; p1, p2 = get_var(v1), get_var(v2)
             if p1 is not None and p2 is not None: model.Add(p1 + p2 == total)
         elif clue_type in [ClueType.THREE_IN_A_ROW, ClueType.ORDERED_CHAIN]:
             (_, v1), (_, v2), (_, v3) = params; p1, p2, p3 = get_var(v1), get_var(v2), get_var(v3)
->>>>>>> 7c5cd1c3
             if p1 is not None and p2 is not None and p3 is not None:
                 if clue_type == ClueType.THREE_IN_A_ROW:
                     max_var, min_var = model.NewIntVar(1, self.num_items, ''), model.NewIntVar(1, self.num_items, '')
                     model.AddMaxEquality(max_var, [p1,p2,p3]); model.AddMinEquality(min_var, [p1,p2,p3])
                     model.Add(max_var - min_var == 2)
-<<<<<<< HEAD
-                elif clue_type == ClueType.ORDERED_CHAIN:
-                    model.Add(p1 < p2)
-                    model.Add(p2 < p3)
-=======
                 elif clue_type == ClueType.ORDERED_CHAIN: model.Add(p1 < p2); model.Add(p2 < p3)
->>>>>>> 7c5cd1c3
         elif clue_type in [ClueType.IF_THEN, ClueType.IF_NOT_THEN_NOT, ClueType.EITHER_OR, ClueType.IF_AND_ONLY_IF]:
             p_clue, q_clue = params
-            rand_id = random.randint(1, 1_000_000)
-            b_p, b_q = model.NewBoolVar(f'bp_{rand_id}'), model.NewBoolVar(f'bq_{rand_id}')
-
+            b_p, b_q = model.NewBoolVar(''), model.NewBoolVar('')
             def reify(cl, bool_var):
-<<<<<<< HEAD
-                c_type, c_params = cl
-                if c_type == ClueType.POSITIONAL:
-                    pos, _, val = c_params
-                    p = get_var(val)
-                    if p is not None:
-                        model.Add(p == pos).OnlyEnforceIf(bool_var)
-                        model.Add(p != pos).OnlyEnforceIf(bool_var.Not())
-                elif c_type == ClueType.DIRECT_LINK:
-                    _, v1, _, v2 = c_params
-                    p1, p2 = get_var(v1), get_var(v2)
-                    if p1 is not None and p2 is not None:
-                        model.Add(p1 == p2).OnlyEnforceIf(bool_var)
-                        model.Add(p1 != p2).OnlyEnforceIf(bool_var.Not())
-
-            reify(p_clue, b_p)
-            reify(q_clue, b_q)
-
-            if clue_type == ClueType.IF_THEN: model.AddImplication(b_p, b_q)
-            elif clue_type == ClueType.IF_NOT_THEN_NOT: model.AddImplication(b_q.Not(), b_p.Not())
-            elif clue_type == ClueType.EITHER_OR: model.AddBoolXOr([b_p, b_q])
-            elif clue_type == ClueType.IF_AND_ONLY_IF: model.Add(b_p == b_q)
-        elif clue_type == ClueType.NEITHER_NOR_POS:
-            item_tuples, position = params
-            for cat, item in item_tuples:
-                p_var = get_var(item)
-                if p_var is not None:
-                    model.Add(p_var != position)
-
-    def quality_audit_and_select_question(self, puzzle: List[Tuple[Any, Any]], solution: pd.DataFrame, min_path_len: int = 3) -> Tuple[List, Optional[Dict]]:
-        # ... (без изменений) ...
-=======
                 c_type, c_params = cl[0], cl[1]
                 if c_type == ClueType.POSITIONAL:
                     pos, _, val = c_params; p = get_var(val)
@@ -465,7 +224,6 @@
             elif clue_type == ClueType.IF_AND_ONLY_IF: model.Add(b_p == b_q)
 
     def quality_audit_and_select_question(self, puzzle: List, solution: pd.DataFrame, min_path_len: int = 3) -> Tuple[List, Optional[Dict]]:
->>>>>>> 7c5cd1c3
         graph = collections.defaultdict(list)
         all_items = {item for cat_items in self.categories.values() for item in cat_items}
         def _extract(p, item_set):
@@ -499,27 +257,6 @@
                     if neighbor not in visited: visited.add(neighbor); q.append((neighbor, path + [neighbor]))
         if max_path_len >= min_path_len:
             print(f"  - Аудит пройден. Найден вопрос с длиной пути: {max_path_len}")
-<<<<<<< HEAD
-            return list(set(map(tuple, puzzle))), best_question
-        return puzzle, None
-
-    def format_clue(self, clue: Tuple[Any, Any]) -> str:
-        s = self.story_elements
-        g = lambda c, v: f"{s.get(c, c.lower())} '{v}'"
-
-        def format_fact(fact_clue: Tuple[Any, Any], is_negative: bool = False) -> str:
-            fact_type, fact_params = fact_clue
-            neg = " НЕ" if is_negative else ""
-            if fact_type == ClueType.POSITIONAL:
-                return f"в {s.get('position','локация')} №{fact_params[0]}{neg} находится {g(fact_params[1], fact_params[2])}"
-            if fact_type == ClueType.DIRECT_LINK:
-                return f"характеристикой {g(fact_params[0], fact_params[1])}{neg} является {g(fact_params[2], fact_params[3])}"
-            return f"[неформатируемый факт: {fact_type.name}]"
-
-        clue_type, params = clue
-        try:
-            # --- ИЗМЕНЕНИЕ: Используем Enum в if/elif ---
-=======
             # Преобразуем список списков в список кортежей перед созданием set
             return list(set(map(tuple, puzzle))), best_question
         return puzzle, None
@@ -533,7 +270,6 @@
             return f"[факт: {fact_type.name}]"
         clue_type, params = clue
         try:
->>>>>>> 7c5cd1c3
             if clue_type == ClueType.POSITIONAL: return f"В {s.get('position','локация')} №{params[0]} находится {g(params[1], params[2])}."
             if clue_type == ClueType.DIRECT_LINK: return f"Характеристикой {g(params[0], params[1])} является {g(params[2], params[3])}."
             if clue_type == ClueType.NEGATIVE_DIRECT_LINK: return f"{g(params[0], params[1]).capitalize()} НЕ находится в одной локации с {g(params[2], params[3])}."
@@ -541,38 +277,6 @@
             if clue_type == ClueType.AT_EDGE: return f"{g(params[0], params[1]).capitalize()} находится в одной из крайних локаций."
             if clue_type == ClueType.IS_EVEN: return f"Номер локации, где {g(params[0], params[1])}, — {'чётный' if params[2] else 'нечётный'}."
             if clue_type == ClueType.SUM_EQUALS: return f"Сумма номеров локаций, где {g(params[0], params[1])} и где {g(params[2], params[3])}, равна {params[4]}."
-<<<<<<< HEAD
-            if clue_type == ClueType.THREE_IN_A_ROW:
-                p1,p2,p3 = params
-                return f"Объекты {g(p1[0],p1[1])}, {g(p2[0],p2[1])} и {g(p3[0],p3[1])} находятся в трёх последовательных локациях (в любом порядке)."
-            if clue_type == ClueType.ORDERED_CHAIN:
-                p1,p2,p3 = params
-                return f"Локация, где {g(p1[0],p1[1])}, находится где-то левее локации, где {g(p2[0],p2[1])}, которая в свою очередь левее локации, где {g(p3[0],p3[1])}."
-            if clue_type == ClueType.IF_THEN:
-                return f"Если {format_fact(params[0])}, то {format_fact(params[1])}."
-            if clue_type == ClueType.IF_NOT_THEN_NOT:
-                return f"Если {format_fact(params[0], is_negative=True)}, то {format_fact(params[1], is_negative=True)}."
-            if clue_type == ClueType.EITHER_OR:
-                return f"Либо {format_fact(params[0])}, либо {format_fact(params[1])}."
-            if clue_type == ClueType.IF_AND_ONLY_IF:
-                return f"Утверждение '{format_fact(params[0])}' истинно тогда и только тогда, когда истинно утверждение '{format_fact(params[1])}'."
-            if clue_type == ClueType.NEITHER_NOR_POS:
-                item_tuples, position = params
-                # Форматируем каждый объект: "профессия 'Врач'", "национальность 'Англичанин'"
-                formatted_items = [g(cat, item) for cat, item in item_tuples]
-                # Соединяем их в одну строку: "Ни ..., ни ..."
-                clue_text = "Ни " + ", ни ".join(formatted_items)
-                return f"{clue_text}, не находится в локации №{position}."
-
-        except (AttributeError, IndexError, KeyError) as e:
-            return f"[ОШИБКА ФОРМАТИРОВАНИЯ для {clue_type.name}: {e}]"
-
-        return f"[Неизвестный тип подсказки: {clue_type.name}]"
-
-    def print_puzzle(self, final_clues: List[Tuple[Any, Any]], question_data: Dict[str, str], solution: pd.DataFrame):
-        # ... (без изменений) ...
-        question, answer_for_check = question_data['question'], question_data['answer']
-=======
             if clue_type == ClueType.THREE_IN_A_ROW: p1,p2,p3 = params; return f"Объекты {g(p1[0],p1[1])}, {g(p2[0],p2[1])} и {g(p3[0],p3[1])} находятся в трёх последовательных локациях (в любом порядке)."
             if clue_type == ClueType.ORDERED_CHAIN: p1,p2,p3 = params; return f"Локация, где {g(p1[0],p1[1])}, находится где-то левее локации, где {g(p2[0],p2[1])}, которая в свою очередь левее локации, где {g(p3[0],p3[1])}."
             if clue_type == ClueType.IF_THEN: return f"Если {format_fact(params[0])}, то {format_fact(params[1])}."
@@ -584,7 +288,6 @@
 
     def print_puzzle(self, final_clues: List, question_data: Dict, solution: pd.DataFrame):
         question, answer = question_data['question'], question_data['answer']
->>>>>>> 7c5cd1c3
         print(f"\n**Сценарий: {self.story_elements['scenario']}**\n")
         print(f"Условия ({len(final_clues)} подсказок):\n")
         final_clues_text = sorted([self.format_clue(c) for c in final_clues])
