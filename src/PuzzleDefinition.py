# PuzzleDefinition.py
from abc import ABC, abstractmethod
from typing import Dict, List, Tuple, Any, Optional
import pandas as pd
from ortools.sat.python import cp_model
from clue_types import ClueType # <<< ИМПОРТ

class PuzzleDefinition(ABC):
<<<<<<< HEAD
    """
    Абстрактный базовый класс (интерфейс), определяющий "контракт"
    для любого типа логической головоломки.

    Этот класс спроектирован для работы с `CorePuzzleGenerator`. Любая новая
    головоломка (Детектив, Планировщик, 2D-расположение) должна наследоваться
    от этого класса и реализовать все его абстрактные методы.

    Это позволяет ядру-генератору оставаться полностью универсальным и не зависеть
    от деталей конкретной головоломки, будь то "Загадка Эйнштейна" или что-то еще.
    """

=======
>>>>>>> 7c5cd1c3
    @property
    @abstractmethod
    def name(self) -> str: pass

    @abstractmethod
    def generate_solution(self) -> pd.DataFrame: pass

    @abstractmethod
    def design_core_puzzle(self, solution: pd.DataFrame) -> Tuple[List[Tuple[ClueType, Any]], List[Tuple[ClueType, Any]]]: pass

    @abstractmethod
    def get_anchors(self, solution: pd.DataFrame) -> set: pass

    @abstractmethod
    def create_base_model_and_vars(self) -> Tuple[cp_model.CpModel, Dict[str, Any]]: pass

    @abstractmethod
    def add_clue_constraint(self, model: cp_model.CpModel, variables: Dict[str, Any], clue: Tuple[ClueType, Any]): pass

    @abstractmethod
    def format_clue(self, clue: Tuple[ClueType, Any]) -> str: pass

    @abstractmethod
    def quality_audit_and_select_question(self, puzzle: List[Tuple[ClueType, Any]], solution: pd.DataFrame) -> Tuple[List, Optional[Dict]]: pass

    @abstractmethod
<<<<<<< HEAD
    def print_puzzle(self, final_clues: List[Tuple[str, Any]], question_data: Dict[str, str], solution: pd.DataFrame):
        """
        Полностью отвечает за красивый вывод готовой головоломки в консоль.

        Args:
            final_clues (List[Tuple[str, Any]]): Итоговый набор подсказок.
            question_data (Dict[str, str]): Словарь с вопросом и ответом.
            solution (pd.DataFrame): Полное решение для самопроверки.
        """
        pass

    @property
    @abstractmethod
    def SolutionCollector(self):
        """Возвращает класс для сбора решений."""
        pass

    @abstractmethod
    def find_difference_and_create_clue(self, solution1: Dict, solution2: Dict, true_solution: pd.DataFrame) -> Optional[Tuple[Any, Any]]:
        """
        Сравнивает два решения, находит различие и создает "контр-улику",
        которая соответствует истинному решению.
        """
        pass
=======
    def print_puzzle(self, final_clues: List[Tuple[ClueType, Any]], question_data: Dict[str, str], solution: pd.DataFrame): pass
>>>>>>> 7c5cd1c3
<|MERGE_RESOLUTION|>--- conflicted
+++ resolved
@@ -6,21 +6,6 @@
 from clue_types import ClueType # <<< ИМПОРТ
 
 class PuzzleDefinition(ABC):
-<<<<<<< HEAD
-    """
-    Абстрактный базовый класс (интерфейс), определяющий "контракт"
-    для любого типа логической головоломки.
-
-    Этот класс спроектирован для работы с `CorePuzzleGenerator`. Любая новая
-    головоломка (Детектив, Планировщик, 2D-расположение) должна наследоваться
-    от этого класса и реализовать все его абстрактные методы.
-
-    Это позволяет ядру-генератору оставаться полностью универсальным и не зависеть
-    от деталей конкретной головоломки, будь то "Загадка Эйнштейна" или что-то еще.
-    """
-
-=======
->>>>>>> 7c5cd1c3
     @property
     @abstractmethod
     def name(self) -> str: pass
@@ -47,31 +32,4 @@
     def quality_audit_and_select_question(self, puzzle: List[Tuple[ClueType, Any]], solution: pd.DataFrame) -> Tuple[List, Optional[Dict]]: pass
 
     @abstractmethod
-<<<<<<< HEAD
-    def print_puzzle(self, final_clues: List[Tuple[str, Any]], question_data: Dict[str, str], solution: pd.DataFrame):
-        """
-        Полностью отвечает за красивый вывод готовой головоломки в консоль.
-
-        Args:
-            final_clues (List[Tuple[str, Any]]): Итоговый набор подсказок.
-            question_data (Dict[str, str]): Словарь с вопросом и ответом.
-            solution (pd.DataFrame): Полное решение для самопроверки.
-        """
-        pass
-
-    @property
-    @abstractmethod
-    def SolutionCollector(self):
-        """Возвращает класс для сбора решений."""
-        pass
-
-    @abstractmethod
-    def find_difference_and_create_clue(self, solution1: Dict, solution2: Dict, true_solution: pd.DataFrame) -> Optional[Tuple[Any, Any]]:
-        """
-        Сравнивает два решения, находит различие и создает "контр-улику",
-        которая соответствует истинному решению.
-        """
-        pass
-=======
-    def print_puzzle(self, final_clues: List[Tuple[ClueType, Any]], question_data: Dict[str, str], solution: pd.DataFrame): pass
->>>>>>> 7c5cd1c3
+    def print_puzzle(self, final_clues: List[Tuple[ClueType, Any]], question_data: Dict[str, str], solution: pd.DataFrame): pass